# Using Stores

The ``Store`` is at the heart of what makes Boutique, Boutique.  

## Overview

The ``Store`` is the data storage primitive of a Boutique app, providing two layers of persistence. For every item you save to the ``Store`` there will be an item saved to memory, and that same item will be saved to your `StorageEngine`. The `StorageEngine` is a concept from [Bodega](https://github.com/mergesort/Boutique), representing any data storage mechanism that persists data. If you're looking into a library like Boutique chances are you've used a database, saved files to disk, or stored values in `UserDefaults`, and Boutique aims to streamline that process. If you're using a database like CoreData, Realm, or even CloudKit, you can build a `StorageEngine` tailored to your needs, but Bodega comes with a few built in options you can use. The default suggestion is to use `SQLiteStorageEngine`, a simple and fast way to save data to a database in your app.

Once you setup your ``Store`` you'll never have to think about your persistence layer ever again. Rather than interacting with a database and making queries, you'll always be using Boutique's memory layer. That may sound complex, but all that means is you'll be saving to and reading from an array. Because you're working with a regular array you won't have to make changes to your app to accommodate the ``Store``, everything you've come to expect will work out the box, no changes required.


## Initializing a Store

To start working with a ``Store``, you'll first need to initialize a ``Store`` with a `StorageEngine`

```swift
let store = Store<Item>(
    storage: SQLiteStorageEngine(directory: .defaultStorageDirectory(appendingPath: "Items")),
    cacheIdentifier: \.id
)
```

- The `storage` parameter is populated with a `StorageEngine`, you can read more about it in [Bodega's StorageEngine documentation](https://mergesort.github.io/Bodega/documentation/bodega/using-storageengines). Our SQLite database will be created in the platform's default storage directory, nested in an `Items` subdirectory. On macOS this will be the `Application Support` directory, and on every other platform such as iOS this will be the `Documents` directory. If you need finer control over the location you can specify a `FileManager.Directory` such as `.documents`, `.caches`, `.temporary`, or even provide your own URL, also explored in [Bodega's StorageEngine documentation](https://mergesort.github.io/Bodega/documentation/bodega/using-storageengines).

- The `cacheIdentifier` is a `KeyPath<Model, String>` that your model must provide. That may seem unconventional at first, so let's break it down. Much like how protocols enforce a contract, the KeyPath is doing the same for our model. To be inserted into our ``Store`` and saved to disk our models must conform to `Codable & Equatable`, both of which are reasonable constraints given the data has to be serializable and searchable. But what we're trying to avoid is making our models have to conform to a specialized caching protocol, we want to be able to save any ol' object you already have in your app. Instead of creating a protocol like `Storable`, we instead ask the model to tell us how we can derive a unique string which will be used as a key when storing the item.

If your model (in this case `Item`) already conforms to `Identifiable`, we can simplify our initializer by eschewing the `cacheIdentifier` parameter.

```swift
let store = Store<Item>(
    storage: SQLiteStorageEngine(directory: .defaultStorageDirectory(appendingPath: "Items"))
)
```

And since `SQLiteStorageEngine` is provided to Boutique by Bodega, Bodega exposes a `default(appendingPath:)` initializer we can use.

```swift
static let store = Store<Item>(
    storage: SQLiteStorageEngine.default(appendingPath: "Items")
)
```

This is how simple it is to create a full database-backed persistence layer, only one line of code for something that can take hundreds of lines to implement otherwise.

## How Are Items Stored?

We'll explore how to use `.insert(item: Item)` to save items, but it's worth taking a minute to discuss how items are stored in the ``Store``. When an item is saved to a ``Store``, that item is added to an array of `items`, and it is also persisted by the `StorageEngine`. If we use `DiskStorageEngine` the item will be saved to a disk, or if we use `SQLiteStorageEngine` the item will be saved to a database. The items are saved to the directory specified in the `DiskStorageEngine` or `SQLiteStorageEngine` initializer, and each item will be stored uniquely based on it's `cacheIdentifier` key.

The `cacheIdentifier` provides a mechanism for disambiguating objects, guaranteeing uniqueness of the items in our ``Store``. You never have to think about whether the item needs to be added or inserted (overwriting a matching item), or what index to insert an item at. Since we have a `cacheIdentifier` for every item we will know when an item should be added or overwritten inside of the ``Store``. This behavior means the ``Store`` operates more like a `Set` than an `Array`, because we are inserting items into a bag of objects, and don't care in what order.

As a result the only operations you have to know are `.insert`, `.remove`, and `.removeAll`, all of which are explored in the **Store Operations** section below. If you do need to sort the items into a particular order, for example if you're displaying the items alphabetically, you can always use the `items` property of a ``Store`` and sort, filter, map, or transform it as you would any other array.

To see how this looks I would highly recommend checking out the [Boutique demo app](https://github.com/mergesort/Boutique/tree/main/Demo), as it shows off more complex examples of what Boutique and the Store can do. There's even an example of how to sort items in a View based on time of creation [here](https://github.com/mergesort/Boutique/blob/main/Demo/Demo/Components/FavoritesCarouselView.swift#L152-L154).

## Store Operations

The `items` property of a ``Store`` has an access control of `public private (set)`, preventing the direct modification of the `items` array. If you want to mutate the `items` of a ``Store`` you need to use the three functions the ``Store`` exposes. The API surface area is very small though, there are only three functions you need to know.

Inserts an item into the ``Store``

```swift
let coat = Item(name: "coat")
try await store.insert(coat)
```

Remove an item from the ``Store``

```swift
try await store.remove(coat)
```

Remove all the items a ``Store``

```swift
try await store.removeAll()
```

You can even chain operations using the `.run()` function, executing them in the order they are appended to the ``Store``. This is really useful for situations where you want to clear your ``Store`` before adding new items, such as downloading a fresh set of data from a server.

```swift
try await store
    .removeAll()
    .insert(coat)
    .run()
```


## Sync or Async?

To work with @``Stored`` or alternative property wrappers the ``Store`` must be initialized synchronously. This means that the `items` of your ``Store`` will be loaded in the background, and may not be available immediately. However this can be an issue if you are using the ``Store`` directly and need to show the contents of the ``Store`` immediately, such as on your app's launch'. The ``Store`` provides you with two options to handle a scenario like this.

By using the `async` overload of the ``Store`` initializer your ``Store`` will be returned once all of the `items` are loaded.

```swift
let store: Store<Item>

init() async throws {
    store = try await Store(...)
    // Now the store will have `items` already loaded.
    let items = await store.items
}
```

Alternatively you can use the synchronous initializer, and then await for items to load before accessing them.

```swift
let store: Store<Item> = Store(...)

func getItems() async -> [Item] {
    try await store.itemsHaveLoaded() 
    return await store.items
}
```

The synchronous initializer is a sensible default, but if your app's needs dictate displaying data only once you've loaded all of the necessary items the asynchronous initializers are there to help.

<<<<<<< HEAD
## Observing Store Loading State

You can manually observe the loading state of a ``Store`` as we do in `getItems()` above, but Boutique also provides a ``onStoreDidLoad`` function to observe the loading state of a ``Store`` in SwiftUI.

```swift
struct ContentView: View {
    @Stored var items: [Item]
    @State var itemsHaveLoaded = false

    var body: some View {
        VStack {
            AlwaysVisibleBanner()

            if self.itemsHaveLoaded {
                if self.items.isEmpty {
                    EmptyStateView()
                } else {
                    ItemsView(items: self.items)
                }
            } else {
                LoadingStateView()
            }
        }
        .onStoreDidLoad(
            self.$items,
            update: $itemsHaveLoaded,
            onError: { error in
                log.error("Failed to load items", error)
            }
        )
    }
}
```

This allows for a clean separation of Views to display across three different states:
- When the Store has finished loading and has items
- When the Store has finished loading and has no items
- When the Store is loading (and implicitly has no items)

You can also choose to use the closure-oriented variant of ``onStoreDidLoad`` to perform any additional logic when the ``Store`` has finished loading. Patterns like MVVM choose to isolate this logic ViewModel, and you can still choose to do that, but exposing this method on a View provides more flexibility to work with your preferred architecture. In the example below we will filter the items in a ``Store`` based on some criteria, to display only the relevant items in our View.

```swift
.onStoreDidLoad(
    self.$items,
    onLoad: {
        self.items = self.filteredItems(self.items)
    },
    onError: { error in
        log.error("Failed to load items", error)
    }
)
```

=======
## Observing Store Changes

#### onChange

With Boutique you can observe changes to a ``Store``'s items using SwiftUI's `.onChange` modifier:

**New:** Previously Boutique 1.x and 2.x we would use `.onReceive` rather than `.onChange`.

```swift
struct NotesListView: View {
    @State var notesController: NotesController
    @State private var notes: [Note] = []

    var body: some View {
        VStack {
            ForEach(self.notes) { note in
                Text(note.text)
                    .onTapGesture {
                        Task {
                            try await notesController.removeNote(note)
                        }
                    }
            }
        }
        .onChange(of: notesController.notes, initial: true) { _, newValue in
            // We can even create complex pipelines, for example filtering all notes smaller than a tweet
            self.notes = newValue.filter { $0.length < 280 }
        }
    }
}
```

In the view above, we're observing changes to `notesController.notes` using the `.onChange` modifier. The `initial: true` parameter ensures that our handler is called when the view first appears, similar to how `onReceive` would behave with it's' initial value.

#### Granular Event Tracking

**New:** You can also observe more granular events using the **Granular Events** API:

```swift
func monitorNotesEvents() async {
    for await event in notesController.$notes.events {
        switch event.operation {
        case .initialized:
            print("Notes Store has initialized")
        case .loaded:
            print("Notes Store has loaded with notes", event.items)
        case .insert:
            print("Notes Store inserted notes", event.items)
        case .remove:
            print("Notes Store removed notes", event.items)
        }
    }
}
```

The Store's `events` property is an `AsyncStream<StoreEvent>`, which tells you two crucial pieces of information for granular observation.

1. You will be told what type of event occured, most commonly `insert` or `remove`. This is also a good way to know when the `Store` was `initialized` or `loaded`, helping differentiate between two events where the result may be an empty array. 
2. You wll be told which items changed. This is different than using `.onChange`, which outputs the new state of a Store's items, based on what items were inserted or removed.

This provides more granular control over how you respond to changes in the ``Store``.

>>>>>>> f6a692d1
## Further Exploration, @Stored And More

Building an app using the ``Store`` can be really powerful because it leans into SwiftUI's state-driven architecture, while providing you with offline-first capabilities, realtime updates across your app, with almost no additional code required.

We've introduced the ``Store``, but the real power lies when you start to use Boutique's property wrappers, @``Stored``, @``StoredValue``, @``SecurelyStoredValue``, and @``AsyncStoredValue``. These property wrappers help deliver on the promise of working with regular Swift values and arrays yet having data persisted automatically, without ever having to think about the concept of a database.

The next step is to explore how they work, with a small example SwiftUI app. 

- <doc:The-@Stored-Family-Of-Property-Wrappers>

As a reminder you can always play around with the code yourself.

- [A Boutique Demo App](https://github.com/mergesort/Boutique/tree/main/Demo)

Or read through an in-depth technical walkthrough of Boutique, and how it powers the Model View Controller Store architecture.

- [Model View Controller Store: Reinventing MVC for SwiftUI with Boutique](https://build.ms/2022/06/22/model-view-controller-store)<|MERGE_RESOLUTION|>--- conflicted
+++ resolved
@@ -22,7 +22,7 @@
 
 - The `storage` parameter is populated with a `StorageEngine`, you can read more about it in [Bodega's StorageEngine documentation](https://mergesort.github.io/Bodega/documentation/bodega/using-storageengines). Our SQLite database will be created in the platform's default storage directory, nested in an `Items` subdirectory. On macOS this will be the `Application Support` directory, and on every other platform such as iOS this will be the `Documents` directory. If you need finer control over the location you can specify a `FileManager.Directory` such as `.documents`, `.caches`, `.temporary`, or even provide your own URL, also explored in [Bodega's StorageEngine documentation](https://mergesort.github.io/Bodega/documentation/bodega/using-storageengines).
 
-- The `cacheIdentifier` is a `KeyPath<Model, String>` that your model must provide. That may seem unconventional at first, so let's break it down. Much like how protocols enforce a contract, the KeyPath is doing the same for our model. To be inserted into our ``Store`` and saved to disk our models must conform to `Codable & Equatable`, both of which are reasonable constraints given the data has to be serializable and searchable. But what we're trying to avoid is making our models have to conform to a specialized caching protocol, we want to be able to save any ol' object you already have in your app. Instead of creating a protocol like `Storable`, we instead ask the model to tell us how we can derive a unique string which will be used as a key when storing the item.
+- The `cacheIdentifier` is a `KeyPath<Model, String>` that your model must provide. That may seem unconventional at first, so let's break it down. Much like how protocols enforce a contract, the KeyPath is doing the same for our model. To be inserted into our ``Store`` and saved to disk our models must conform to `Codable & Sendable & Equatable`, both of which are reasonable constraints given the data has to be serializable and searchable. But what we're trying to avoid is making our models have to conform to a specialized caching protocol, we want to be able to save any ol' object you already have in your app. Instead of creating a protocol like `Storable`, we instead ask the model to tell us how we can derive a unique string which will be used as a key when storing the item.
 
 If your model (in this case `Item`) already conforms to `Identifiable`, we can simplify our initializer by eschewing the `cacheIdentifier` parameter.
 
@@ -114,61 +114,6 @@
 
 The synchronous initializer is a sensible default, but if your app's needs dictate displaying data only once you've loaded all of the necessary items the asynchronous initializers are there to help.
 
-<<<<<<< HEAD
-## Observing Store Loading State
-
-You can manually observe the loading state of a ``Store`` as we do in `getItems()` above, but Boutique also provides a ``onStoreDidLoad`` function to observe the loading state of a ``Store`` in SwiftUI.
-
-```swift
-struct ContentView: View {
-    @Stored var items: [Item]
-    @State var itemsHaveLoaded = false
-
-    var body: some View {
-        VStack {
-            AlwaysVisibleBanner()
-
-            if self.itemsHaveLoaded {
-                if self.items.isEmpty {
-                    EmptyStateView()
-                } else {
-                    ItemsView(items: self.items)
-                }
-            } else {
-                LoadingStateView()
-            }
-        }
-        .onStoreDidLoad(
-            self.$items,
-            update: $itemsHaveLoaded,
-            onError: { error in
-                log.error("Failed to load items", error)
-            }
-        )
-    }
-}
-```
-
-This allows for a clean separation of Views to display across three different states:
-- When the Store has finished loading and has items
-- When the Store has finished loading and has no items
-- When the Store is loading (and implicitly has no items)
-
-You can also choose to use the closure-oriented variant of ``onStoreDidLoad`` to perform any additional logic when the ``Store`` has finished loading. Patterns like MVVM choose to isolate this logic ViewModel, and you can still choose to do that, but exposing this method on a View provides more flexibility to work with your preferred architecture. In the example below we will filter the items in a ``Store`` based on some criteria, to display only the relevant items in our View.
-
-```swift
-.onStoreDidLoad(
-    self.$items,
-    onLoad: {
-        self.items = self.filteredItems(self.items)
-    },
-    onError: { error in
-        log.error("Failed to load items", error)
-    }
-)
-```
-
-=======
 ## Observing Store Changes
 
 #### onChange
@@ -231,12 +176,11 @@
 
 This provides more granular control over how you respond to changes in the ``Store``.
 
->>>>>>> f6a692d1
 ## Further Exploration, @Stored And More
 
 Building an app using the ``Store`` can be really powerful because it leans into SwiftUI's state-driven architecture, while providing you with offline-first capabilities, realtime updates across your app, with almost no additional code required.
 
-We've introduced the ``Store``, but the real power lies when you start to use Boutique's property wrappers, @``Stored``, @``StoredValue``, @``SecurelyStoredValue``, and @``AsyncStoredValue``. These property wrappers help deliver on the promise of working with regular Swift values and arrays yet having data persisted automatically, without ever having to think about the concept of a database.
+We've introduced the ``Store``, but the real power lies when you start to use Boutique's property wrappers, @``Stored``, @``StoredValue``, and @``SecurelyStoredValue``. These property wrappers help deliver on the promise of working with regular Swift values and arrays yet having data persisted automatically, without ever having to think about the concept of a database.
 
 The next step is to explore how they work, with a small example SwiftUI app. 
 
