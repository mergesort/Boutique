import Combine
import Foundation
import SwiftUI

/// The @``SecurelyStoredValue`` property wrapper automagically persists a single `Item` in the system `Keychain`
/// rather than an array of items that would be persisted in a ``Store`` or using @``Stored``.
///
/// You should use @``SecurelyStoredValue`` rather than @``StoredValue`` when you need to store
/// sensitive values such as passwords or auth tokens, since a @``StoredValue`` will be persisted in `UserDefaults`.
///
/// This is fulfills the same needs as many other Keychain wrappers, but in a Boutique-like manner.
///
/// Values are delivered synchronously and are available on app launch, using the system `Keychain`
/// as the backing store. If you wish to use your own `StorageEngine` you can use @``AsyncStoredValue``.
///
/// Unlike @``StoredValue`` properties @``SecurelyStoredValue`` properties cannot be provided a default value.
/// ```
/// @SecurelyStoredValue<RedPanda>(key: "redPanda")
/// private var redPanda
/// ```
///
/// Since keychain values may or may not exist, a @``SecurelyStoredValue`` is nullable by default.
/// Something to watch out for: You do not need to specify your type as nullable. If you do so
/// the type will be a double optional (`??`) rather than optional (`?`).
/// ```
/// @SecurelyStoredValue<RedPanda?>(key: "redPanda")
/// ```
///
/// Using @``SecurelyStoredValue`` is also straightforward, there are only two functions.
/// To change the value of the @``SecurelyStoredValue``, you can use the ``set(_:)`` and ``remove()`` functions.
/// ```
/// $redPanda.set(RedPanda(cuteRating: 99)) // The @SecurelyStoredValue has a new red panda
/// $redPanda.remove() // The @SecurelyStoredValue is nil
/// ```
///
/// One last bit of advice, when calling ``set(_:)`` and ``remove()`` don't forget to put a `$`
/// in front of the the `$storedValue`.
///
/// See: ``set(_:)`` and ``remove()`` docs for a more in depth explanation.
<<<<<<< HEAD
=======
///
/// When using `@SecurelyStoredValue` in an `@Observable` class, you should add the `@ObservationIgnored` attribute
/// to prevent duplicate observation tracking:
///
/// ```swift
/// @Observable
/// final class AppState {
///     @ObservationIgnored
///     @SecurelyStoredValue<String>(key: "userID")
/// }
/// ```
@MainActor
@Observable
>>>>>>> f6a692d1
@propertyWrapper
public struct SecurelyStoredValue<Item: Codable> {
    private let cancellableBox = CancellableBox()
    private let itemSubject = CurrentValueSubject<Item?, Never>(nil)
    private let key: String
    private let service: String?
    private let group: String?

    public init(key: String, service: KeychainService? = nil, group: KeychainGroup? = nil) {
        self.key = key
        self.service = service?.value
        self.group = group?.value
    }

    /// The currently stored value
    public var wrappedValue: Item? {
        Self.storedValue(group: self.group, service: self.keychainService, account: self.key)
    }

    /// A ``SecurelyStoredValue`` which exposes ``set(_:)`` and ``remove()`` functions alongside a ``publisher``.
    public var projectedValue: SecurelyStoredValue<Item> { self }

    /// A Combine publisher that allows you to observe all changes to the @``SecurelyStoredValue``.
    public var publisher: AnyPublisher<Item?, Never> {
        self.itemSubject.eraseToAnyPublisher()
    }

    /// Sets a value for the @``SecurelyStoredValue`` property.
    ///
    /// You may run into an error that says
    ///
    /// ```
    /// "'set' is inaccessible due to 'internal' protection level."
    /// ```
    ///
    /// If that occurs the fix is straightforward. Rather than calling `storedValue.set(newValue)`
    /// you need to call `$storedValue.set(newValue)`, with a dollar sign ($) in front of `storedValue`.
    ///
    /// When using a property wrapper the ``wrappedValue`` is an `Item`, but the `projectedValue`
    /// is a `SecurelyStoredValue<Item>`. That means you are accessing the `storedValue` you're interacting
    /// with, a value type `Item`. But it is the `projectedValue` that is the `SecurelyStoredValue<Item>`,
    /// that property and has the ``set(_:) function.
    ///
    /// This follows similar conventions to the `@Published` property wrapper.
    /// `@Published var items: [Item]` allows you to use `items` as a regular `[Item]`,
    /// but `$items` projects `AnyPublisher<[Item], Never>` so you can subscribe to changes items produces.
    /// Within Boutique the @Stored property wrapper works very similarly.
    ///
    /// - Parameter value: The value to set @``SecurelyStoredValue`` to.
    @MainActor
    public func set(_ value: Item?) throws {
        if let value {
            if self.wrappedValue == nil {
                try self.insert(value)
            } else {
                // This call to `remove` is a temporary workaround for broken functionality when trying to update a value.
                // Since updating a value does not seem to work, I've rewritten `set` to first set a `nil` value
                // then the desired value, which will effectively call `set` with a new value, which does work.
                // This will be fixed in the future, and we will restore the call-site to say `self.update(value)`.
                try self.remove()
                try self.insert(value)
            }
        } else {
            try self.remove()
        }
    }

    /// Removes the @``SecurelyStoredValue``.
    ///
    /// You may run into an error that says
    ///
    /// ```
    /// "'remove' is inaccessible due to 'internal' protection level."
    /// ```
    ///
    /// If that occurs the fix is straightforward. Rather than calling `storedValue.remove()`
    /// you need to call `$storedValue.remove()`, with a dollar sign ($) in front of `storedValue`.
    ///
    /// When using a property wrapper the ``wrappedValue`` is an `Item`, but the `projectedValue`
    /// is a `SecurelyStoredValue<Item>`. That means you are accessing the `storedValue` you're interacting
    /// with, a value type `Item`. But it is the `projectedValue` that is the `SecurelyStoredValue<Item>`,
    /// that property and has the ``set(_:) function.
    ///
    /// This follows similar conventions to the `@Published` property wrapper.
    /// `@Published var items: [Item]` allows you to use `items` as a regular `[Item]`,
    /// but `$items` projects `AnyPublisher<[Item], Never>` so you can subscribe to changes items produces.
    /// Within Boutique the @Stored property wrapper works very similarly.
    @MainActor
    public func remove() throws {
        if self.wrappedValue != nil {
            try self.removeItem()
        } else if self.wrappedValue == nil && Self.keychainValueExists(group: self.group, service: self.keychainService, account: self.key) {
            try self.removeItem()
        }
    }

    public static subscript<Instance>(
        _enclosingInstance instance: Instance,
        wrapped wrappedKeyPath: KeyPath<Instance, Item?>,
        storage storageKeyPath: KeyPath<Instance, Self>
    ) -> Item? {
        let wrapper = instance[keyPath: storageKeyPath]

        if wrapper.cancellableBox.cancellable == nil {
            wrapper.cancellableBox.cancellable = wrapper.itemSubject
                .receive(on: RunLoop.main)
                .sink(receiveValue: { [instance] _ in
                    func publisher<T>(_ value: T) -> ObservableObjectPublisher? {
                        return (Proxy<T>() as? ObservableObjectProxy)?.extractObjectWillChange(value)
                    }

                    let objectWillChangePublisher = _openExistential(instance as Any, do: publisher)
                    objectWillChangePublisher?.send()
                })
        }

        return wrapper.wrappedValue
    }
}

private extension SecurelyStoredValue {
    static func storedValue(group: String?, service: String, account: String) -> Item? {
        let keychainQuery = [
            kSecClass: kSecClassGenericPassword,
            kSecAttrService: service,
            kSecAttrAccount: account,
            kSecReturnData: true
        ]
        .withGroup(group)
        .mapToStringDictionary()

        var extractedData: AnyObject?
        let status = SecItemCopyMatching(keychainQuery as CFDictionary, &extractedData)

        guard status != errSecItemNotFound else { return nil }
        guard let extractedData = extractedData as? Data else { return nil }

        return try? JSONCoders.decoder.decodeBoxedData(data: extractedData)
    }

    func insert(_ value: Item) throws {
        let keychainQuery = [
            kSecClass: kSecClassGenericPassword,
            kSecAttrService: self.keychainService,
            kSecAttrAccount: self.key,
            kSecValueData: try JSONCoders.encoder.encodeBoxedData(item: value)
        ]
        .withGroup(self.group)
        .mapToStringDictionary()

        let status = SecItemAdd(keychainQuery as CFDictionary, nil)

        if status == errSecSuccess || status == errSecDuplicateItem {
            self.itemSubject.send(value)
        } else {
            throw KeychainError(status: status)
        }
    }

    func update(_ value: Item) throws {
        let keychainQuery = [
            kSecClass: kSecClassGenericPassword,
            kSecAttrService: self.keychainService,
            kSecAttrAccount: self.key,
            kSecValueData: try JSONCoders.encoder.encodeBoxedData(item: value)
        ]
        .withGroup(self.group)
        .mapToStringDictionary()

        let status = SecItemUpdate(keychainQuery as CFDictionary, keychainQuery as CFDictionary)

        if status == errSecSuccess {
            self.itemSubject.send(value)
        } else {
            throw KeychainError(status: status)
        }
    }

    func removeItem() throws {
        var keychainQuery = [
            kSecClass: kSecClassGenericPassword,
            kSecAttrService: self.keychainService,
            kSecAttrAccount: key
        ]
        .withGroup(self.group)
        .mapToStringDictionary()

#if os(macOS)
        // This line must exist on OS X, but must not exist on iOS.
        // Source: https://github.com/square/Valet/blob/c095ce0ac15716bee167aefc273e17c2c3cd4919/Sources/Valet/Internal/SecItem.swift#L123
        keychainQuery[kSecMatchLimit as String] = kSecMatchLimitAll
#endif
        let status = SecItemDelete(keychainQuery as CFDictionary)

        if status == errSecSuccess || status == errSecItemNotFound {
            self.itemSubject.send(nil)
        }
    }

    static func keychainValueExists(group: String?, service: String, account: String) -> Bool {
        let keychainQuery = [
            kSecClass: kSecClassGenericPassword,
            kSecAttrService: service,
            kSecAttrAccount: account,
            kSecReturnData: true
        ]
        .withGroup(group)
        .mapToStringDictionary()

        var extractedData: AnyObject?
        let status = SecItemCopyMatching(keychainQuery as CFDictionary, &extractedData)

        return status != errSecItemNotFound
    }

    var keychainService: String {
        self.service ?? Self.defaultService
    }

    static var defaultService: String {
        // Force unwrapping because if the app somehow has a nil bundleIdentifier
        // we have much bigger problems than a nil bundleIdentifier.
        Bundle.main.bundleIdentifier!
    }
}

private extension Dictionary where Key == CFString, Value == Any {
    func mapToStringDictionary() -> [String : Any] {
        Dictionary<String, Any>(
            uniqueKeysWithValues: self.map({ key, value in
                return (key as String, value)
            })
        )
    }

    func withGroup(_ group: String?) -> [CFString : Any] {
        var dictionary = self
        if let group {
            dictionary[kSecAttrAccessGroup] = group
        }

        return dictionary
    }
}

private extension SecurelyStoredValue {
    final class CancellableBox {
        var cancellable: AnyCancellable?
    }
}<|MERGE_RESOLUTION|>--- conflicted
+++ resolved
@@ -1,6 +1,5 @@
-import Combine
 import Foundation
-import SwiftUI
+import Observation
 
 /// The @``SecurelyStoredValue`` property wrapper automagically persists a single `Item` in the system `Keychain`
 /// rather than an array of items that would be persisted in a ``Store`` or using @``Stored``.
@@ -8,12 +7,12 @@
 /// You should use @``SecurelyStoredValue`` rather than @``StoredValue`` when you need to store
 /// sensitive values such as passwords or auth tokens, since a @``StoredValue`` will be persisted in `UserDefaults`.
 ///
-/// This is fulfills the same needs as many other Keychain wrappers, but in a Boutique-like manner.
+/// This fulfills the same needs as many other Keychain wrappers, but in a Boutique-like manner.
 ///
 /// Values are delivered synchronously and are available on app launch, using the system `Keychain`
-/// as the backing store. If you wish to use your own `StorageEngine` you can use @``AsyncStoredValue``.
-///
-/// Unlike @``StoredValue`` properties @``SecurelyStoredValue`` properties cannot be provided a default value.
+/// as the backing store.
+///
+/// Unlike @``StoredValue`` properties, @``SecurelyStoredValue`` properties cannot be provided a default value.
 /// ```
 /// @SecurelyStoredValue<RedPanda>(key: "redPanda")
 /// private var redPanda
@@ -37,8 +36,6 @@
 /// in front of the the `$storedValue`.
 ///
 /// See: ``set(_:)`` and ``remove()`` docs for a more in depth explanation.
-<<<<<<< HEAD
-=======
 ///
 /// When using `@SecurelyStoredValue` in an `@Observable` class, you should add the `@ObservationIgnored` attribute
 /// to prevent duplicate observation tracking:
@@ -52,32 +49,44 @@
 /// ```
 @MainActor
 @Observable
->>>>>>> f6a692d1
 @propertyWrapper
-public struct SecurelyStoredValue<Item: Codable> {
-    private let cancellableBox = CancellableBox()
-    private let itemSubject = CurrentValueSubject<Item?, Never>(nil)
+public final class SecurelyStoredValue<Item: StorableItem> {
+    private let observationRegistrar = ObservationRegistrar()
+    private let valueSubject = AsyncValueSubject<Item?>(nil)
+
     private let key: String
     private let service: String?
     private let group: String?
 
+    /// Initializes a new @``SecurelyStoredValue``.
+    ///
+    /// - Parameters:
+    ///   - key: The key to use when storing the value in the keychain.
+    ///   - service: The service to use when storing the value in the keychain.
+    ///   - group: The group to use when storing the value in the keychain.
     public init(key: String, service: KeychainService? = nil, group: KeychainGroup? = nil) {
         self.key = key
         self.service = service?.value
         self.group = group?.value
+
+        let initialValue = Self.storedValue(group: group?.value, service: self.keychainService, account: key)
+        self.valueSubject.send(initialValue)
     }
 
     /// The currently stored value
     public var wrappedValue: Item? {
-        Self.storedValue(group: self.group, service: self.keychainService, account: self.key)
-    }
-
-    /// A ``SecurelyStoredValue`` which exposes ``set(_:)`` and ``remove()`` functions alongside a ``publisher``.
+        self.retrieveItem()
+    }
+
+    /// A ``SecurelyStoredValue`` which exposes ``set(_:)`` and ``remove()`` functions alongside an `AsyncStream` of ``values``.
     public var projectedValue: SecurelyStoredValue<Item> { self }
 
-    /// A Combine publisher that allows you to observe all changes to the @``SecurelyStoredValue``.
-    public var publisher: AnyPublisher<Item?, Never> {
-        self.itemSubject.eraseToAnyPublisher()
+    /// An `AsyncStream` that emits all value changes of a @``SecurelyStoredValue``.
+    ///
+    /// This stream will emit the initial value when subscribed to, and will further emit
+    /// any changes to the value when ``set(_:)`` or ``remove()`` are called.
+    public var values: AsyncStream<Item?> {
+        self.valueSubject.values
     }
 
     /// Sets a value for the @``SecurelyStoredValue`` property.
@@ -102,7 +111,6 @@
     /// Within Boutique the @Stored property wrapper works very similarly.
     ///
     /// - Parameter value: The value to set @``SecurelyStoredValue`` to.
-    @MainActor
     public func set(_ value: Item?) throws {
         if let value {
             if self.wrappedValue == nil {
@@ -112,11 +120,13 @@
                 // Since updating a value does not seem to work, I've rewritten `set` to first set a `nil` value
                 // then the desired value, which will effectively call `set` with a new value, which does work.
                 // This will be fixed in the future, and we will restore the call-site to say `self.update(value)`.
-                try self.remove()
+                // try self.remove()
+                self.removeItem(shouldPublishChanges: false)
                 try self.insert(value)
             }
         } else {
-            try self.remove()
+            // try self.remove()
+            self.removeItem(shouldPublishChanges: false)
         }
     }
 
@@ -143,33 +153,12 @@
     @MainActor
     public func remove() throws {
         if self.wrappedValue != nil {
-            try self.removeItem()
+            // try self.removeItem()
+            self.removeItem(shouldPublishChanges: true)
         } else if self.wrappedValue == nil && Self.keychainValueExists(group: self.group, service: self.keychainService, account: self.key) {
-            try self.removeItem()
-        }
-    }
-
-    public static subscript<Instance>(
-        _enclosingInstance instance: Instance,
-        wrapped wrappedKeyPath: KeyPath<Instance, Item?>,
-        storage storageKeyPath: KeyPath<Instance, Self>
-    ) -> Item? {
-        let wrapper = instance[keyPath: storageKeyPath]
-
-        if wrapper.cancellableBox.cancellable == nil {
-            wrapper.cancellableBox.cancellable = wrapper.itemSubject
-                .receive(on: RunLoop.main)
-                .sink(receiveValue: { [instance] _ in
-                    func publisher<T>(_ value: T) -> ObservableObjectPublisher? {
-                        return (Proxy<T>() as? ObservableObjectProxy)?.extractObjectWillChange(value)
-                    }
-
-                    let objectWillChangePublisher = _openExistential(instance as Any, do: publisher)
-                    objectWillChangePublisher?.send()
-                })
-        }
-
-        return wrapper.wrappedValue
+            // try self.removeItem()
+            self.removeItem(shouldPublishChanges: true)
+        }
     }
 }
 
@@ -194,63 +183,104 @@
     }
 
     func insert(_ value: Item) throws {
-        let keychainQuery = [
-            kSecClass: kSecClassGenericPassword,
-            kSecAttrService: self.keychainService,
-            kSecAttrAccount: self.key,
-            kSecValueData: try JSONCoders.encoder.encodeBoxedData(item: value)
-        ]
-        .withGroup(self.group)
-        .mapToStringDictionary()
-
-        let status = SecItemAdd(keychainQuery as CFDictionary, nil)
-
-        if status == errSecSuccess || status == errSecDuplicateItem {
-            self.itemSubject.send(value)
+        try observationRegistrar.withMutation(of: self, keyPath: \.wrappedValue) {
+            let keychainQuery = [
+                kSecClass: kSecClassGenericPassword,
+                kSecAttrService: self.keychainService,
+                kSecAttrAccount: self.key,
+                kSecValueData: try JSONCoders.encoder.encodeBoxedData(item: value)
+            ]
+            .withGroup(self.group)
+            .mapToStringDictionary()
+
+            let status = SecItemAdd(keychainQuery as CFDictionary, nil)
+
+            if status == errSecSuccess || status == errSecDuplicateItem {
+                self.valueSubject.send(value)
+            } else {
+                throw KeychainError(status: status)
+            }
+        }
+    }
+
+    func update(_ value: Item) throws {
+        try observationRegistrar.withMutation(of: self, keyPath: \.wrappedValue) {
+            let keychainQuery = [
+                kSecClass: kSecClassGenericPassword,
+                kSecAttrService: self.keychainService,
+                kSecAttrAccount: self.key,
+                kSecValueData: try JSONCoders.encoder.encodeBoxedData(item: value)
+            ]
+            .withGroup(self.group)
+            .mapToStringDictionary()
+
+            let status = SecItemUpdate(keychainQuery as CFDictionary, keychainQuery as CFDictionary)
+
+            if status == errSecSuccess {
+                self.valueSubject.send(value)
+            } else {
+                throw KeychainError(status: status)
+            }
+        }
+    }
+
+    func removeItem(shouldPublishChanges: Bool) {
+        let removeItem = {
+            var keychainQuery = [
+                kSecClass: kSecClassGenericPassword,
+                kSecAttrService: self.keychainService,
+                kSecAttrAccount: self.key
+            ]
+            .withGroup(self.group)
+            .mapToStringDictionary()
+
+#if os(macOS)
+            // This line must exist on OS X, but must not exist on iOS.
+            // Source: https://github.com/square/Valet/blob/c095ce0ac15716bee167aefc273e17c2c3cd4919/Sources/Valet/Internal/SecItem.swift#L123
+            keychainQuery[kSecMatchLimit as String] = kSecMatchLimitAll
+#endif
+            let status = SecItemDelete(keychainQuery as CFDictionary)
+
+            if status == errSecSuccess || status == errSecItemNotFound {
+                if shouldPublishChanges {
+                    self.valueSubject.send(nil)
+                }
+            }
+        }
+
+        if shouldPublishChanges {
+            observationRegistrar.withMutation(of: self, keyPath: \.wrappedValue) {
+                removeItem()
+            }
         } else {
-            throw KeychainError(status: status)
-        }
-    }
-
-    func update(_ value: Item) throws {
-        let keychainQuery = [
-            kSecClass: kSecClassGenericPassword,
-            kSecAttrService: self.keychainService,
-            kSecAttrAccount: self.key,
-            kSecValueData: try JSONCoders.encoder.encodeBoxedData(item: value)
-        ]
-        .withGroup(self.group)
-        .mapToStringDictionary()
-
-        let status = SecItemUpdate(keychainQuery as CFDictionary, keychainQuery as CFDictionary)
-
-        if status == errSecSuccess {
-            self.itemSubject.send(value)
-        } else {
-            throw KeychainError(status: status)
-        }
-    }
-
-    func removeItem() throws {
-        var keychainQuery = [
-            kSecClass: kSecClassGenericPassword,
-            kSecAttrService: self.keychainService,
-            kSecAttrAccount: key
-        ]
-        .withGroup(self.group)
-        .mapToStringDictionary()
-
-#if os(macOS)
-        // This line must exist on OS X, but must not exist on iOS.
-        // Source: https://github.com/square/Valet/blob/c095ce0ac15716bee167aefc273e17c2c3cd4919/Sources/Valet/Internal/SecItem.swift#L123
-        keychainQuery[kSecMatchLimit as String] = kSecMatchLimitAll
-#endif
-        let status = SecItemDelete(keychainQuery as CFDictionary)
-
-        if status == errSecSuccess || status == errSecItemNotFound {
-            self.itemSubject.send(nil)
-        }
-    }
+            removeItem()
+        }
+    }
+
+// Restore this once we've fixed up the update bugs
+
+//    func removeItem() {
+//        observationRegistrar.withMutation(of: self, keyPath: \.wrappedValue) {
+//            var keychainQuery = [
+//                kSecClass: kSecClassGenericPassword,
+//                kSecAttrService: self.keychainService,
+//                kSecAttrAccount: key
+//            ]
+//                .withGroup(self.group)
+//                .mapToStringDictionary()
+//
+//#if os(macOS)
+//            // This line must exist on OS X, but must not exist on iOS.
+//            // Source: https://github.com/square/Valet/blob/c095ce0ac15716bee167aefc273e17c2c3cd4919/Sources/Valet/Internal/SecItem.swift#L123
+//            keychainQuery[kSecMatchLimit as String] = kSecMatchLimitAll
+//#endif
+//            let status = SecItemDelete(keychainQuery as CFDictionary)
+//
+//            if status == errSecSuccess || status == errSecItemNotFound {
+//                self.valueSubject.send(nil)
+//            }
+//        }
+//    }
 
     static func keychainValueExists(group: String?, service: String, account: String) -> Bool {
         let keychainQuery = [
@@ -268,6 +298,12 @@
         return status != errSecItemNotFound
     }
 
+    func retrieveItem() -> Item? {
+        observationRegistrar.access(self, keyPath: \.wrappedValue)
+
+        return Self.storedValue(group: self.group, service: self.keychainService, account: self.key)
+    }
+
     var keychainService: String {
         self.service ?? Self.defaultService
     }
@@ -296,10 +332,4 @@
 
         return dictionary
     }
-}
-
-private extension SecurelyStoredValue {
-    final class CancellableBox {
-        var cancellable: AnyCancellable?
-    }
 }