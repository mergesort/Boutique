import Combine

/// The @``Stored`` property wrapper to automagically initialize a ``Store``.
<<<<<<< HEAD
=======
@MainActor
///
/// When using `@Stored` in an `@Observable` class, you should add the `@ObservationIgnored` attribute
/// to prevent duplicate observation tracking:
///
/// ```swift
/// @Observable
/// final class NotesController {
///     @ObservationIgnored
///     @Stored var notes: [Note]
///
///     init(store: Store<Note>) {
///         self._notes = Stored(in: store)
///     }
///
///     func addNote(note: Note) async throws {
///         try await self.$notes.insert(note)
///     }
/// }
/// ```
///
/// You can observe changes to the stored items using SwiftUI's `.onChange` modifier:
///
/// ```swift
/// .onChange(of: notesController.notes, initial: true) { _, newValue in
///     self.filteredNotes = newValue.filter { $0.isImportant }
/// }
/// ```
>>>>>>> f6a692d1
@propertyWrapper
public struct Stored<Item: Codable> {
    private let cancellableBox: CancellableBox

    /// Initializes a @``Stored`` property that will be exposed as an `[Item]` and project a `Store<Item>`.
    /// - Parameter store: The store that will be wrapped to expose as an array.
    public init(in store: Store<Item>) {
        self.cancellableBox = CancellableBox(store)
    }

    @MainActor
    /// The currently stored items
    public var wrappedValue: [Item] {
        cancellableBox.store.items
    }

    public var projectedValue: Store<Item> {
        cancellableBox.store
    }

    @MainActor public static subscript<Instance>(
        _enclosingInstance instance: Instance,
        wrapped wrappedKeyPath: KeyPath<Instance, [Item]>,
        storage storageKeyPath: KeyPath<Instance, Self>
    ) -> [Item] {
        let wrapper = instance[keyPath: storageKeyPath]

        if wrapper.cancellableBox.cancellable == nil {
            wrapper.cancellableBox.cancellable = wrapper.cancellableBox.store
                .objectWillChange
                .sink(receiveValue: { [instance] in
                    func publisher<T>(_ value: T) -> ObservableObjectPublisher? {
                        return (Proxy<T>() as? ObservableObjectProxy)?.extractObjectWillChange(value)
                    }

                    let objectWillChangePublisher = _openExistential(instance as Any, do: publisher)

                    objectWillChangePublisher?.send()
                })
        }

        return wrapper.wrappedValue
    }
}

private extension Stored {
    final class CancellableBox {
        let store: Store<Item>
        var cancellable: AnyCancellable?

        init(_ store: Store<Item>) {
            self.store = store
        }
    }
}<|MERGE_RESOLUTION|>--- conflicted
+++ resolved
@@ -1,8 +1,6 @@
-import Combine
+import Observation
 
 /// The @``Stored`` property wrapper to automagically initialize a ``Store``.
-<<<<<<< HEAD
-=======
 @MainActor
 ///
 /// When using `@Stored` in an `@Observable` class, you should add the `@ObservationIgnored` attribute
@@ -31,59 +29,22 @@
 ///     self.filteredNotes = newValue.filter { $0.isImportant }
 /// }
 /// ```
->>>>>>> f6a692d1
 @propertyWrapper
-public struct Stored<Item: Codable> {
-    private let cancellableBox: CancellableBox
+public struct Stored<Item: StorableItem> {
+    private let store: Store<Item>
 
     /// Initializes a @``Stored`` property that will be exposed as an `[Item]` and project a `Store<Item>`.
     /// - Parameter store: The store that will be wrapped to expose as an array.
     public init(in store: Store<Item>) {
-        self.cancellableBox = CancellableBox(store)
+        self.store = store
     }
 
-    @MainActor
     /// The currently stored items
     public var wrappedValue: [Item] {
-        cancellableBox.store.items
+        self.store.items
     }
 
     public var projectedValue: Store<Item> {
-        cancellableBox.store
-    }
-
-    @MainActor public static subscript<Instance>(
-        _enclosingInstance instance: Instance,
-        wrapped wrappedKeyPath: KeyPath<Instance, [Item]>,
-        storage storageKeyPath: KeyPath<Instance, Self>
-    ) -> [Item] {
-        let wrapper = instance[keyPath: storageKeyPath]
-
-        if wrapper.cancellableBox.cancellable == nil {
-            wrapper.cancellableBox.cancellable = wrapper.cancellableBox.store
-                .objectWillChange
-                .sink(receiveValue: { [instance] in
-                    func publisher<T>(_ value: T) -> ObservableObjectPublisher? {
-                        return (Proxy<T>() as? ObservableObjectProxy)?.extractObjectWillChange(value)
-                    }
-
-                    let objectWillChangePublisher = _openExistential(instance as Any, do: publisher)
-
-                    objectWillChangePublisher?.send()
-                })
-        }
-
-        return wrapper.wrappedValue
-    }
-}
-
-private extension Stored {
-    final class CancellableBox {
-        let store: Store<Item>
-        var cancellable: AnyCancellable?
-
-        init(_ store: Store<Item>) {
-            self.store = store
-        }
+        self.store
     }
 }