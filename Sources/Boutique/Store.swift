@_exported import Bodega
import OrderedCollections
import Foundation

/// A fancy persistence layer.
///
/// A ``Store`` for your app which provides you a dual-layered data architecture with a very simple API.
/// The ``Store`` exposes a `@Published` property for your data, which allows you to read it's data synchronously
/// using `store.items`, or subscribe to `store.$items` reactively for real-time changes and updates.
///
/// Under the hood the ``Store`` is doing the work of saving all changes to a persistence layer
/// when you insert or remove items, which allows you to build an offline-first app
/// for free, all inclusive, *no extra code required*.
///
/// **How The Store Works**
///
/// A ``Store`` is a higher level abstraction than Bodega's `ObjectStorage`, containing and leveraging
/// an in-memory store, the ``items`` array, and a `StorageEngine` for it's persistence layer.
///
/// The `StorageEngine` you initialize a ``Store`` with (such as `DiskStorageEngine` or `SQLiteStorageEngine`)
/// will be where items are stored permanently. If you do not provide a `StorageEngine` parameter
/// then the ``Store`` will default to using an Bodega's SQLiteStorageEngine with a database
/// located in the app's `defaultStorageDirectory`, in a "Data" subdirectory.
///
/// As a user you will always be interacting with the ``Store``s memory layer,
/// represented by the ``Store``'s array of ``items``. This means after initializing a ``Store``
/// with a `StorageEngine` you never have to think about how the data is being saved.
///
/// The `SQLiteStorageEngine` is a safe, fast, and easy database to based on SQLite, a great default!
///
/// **If you prefer to use your own persistence layer or want to save your items
/// to another location, you can use the `storage` parameter like so**
/// ```
/// SQLiteStorageEngine(directory: .documents(appendingPath: "Assets"))
/// ```
///
/// **How Cache Identifiers Work**
///
/// The `cacheIdentifier` generates a unique `String` representing a key for storing
/// your item in the underlying persistence layer (the `StorageEngine`).
///
/// The `cacheIdentifier` is `KeyPath` rather than a `String`, a good strategy for generating
/// a stable and unique `cacheIdentifier` is to conform to `Identifiable` and point to `\.id`.
/// That is *not* required though, and you are free to use any `String` property on your `Item`
/// or even a type which can be converted into a `String` such as `\.url.path`.
public final class Store<Item: Codable & Sendable>: ObservableObject {
    private let storageEngine: StorageEngine
    private let cacheIdentifier: KeyPath<Item, String>

    /// The items held onto by the ``Store``.
    ///
    /// The user can read the state of ``items`` at any time
    /// or subscribe to it however they wish, but you desire making modifications to ``items``
    /// you must use ``insert(_:)-7z2oe``, ``remove(_:)-3nzlq``, or ``removeAll()-9zfmy``.
    @MainActor @Published public private(set) var items: [Item] = []

    /// Initializes a new ``Store`` for persisting items to a memory cache
    /// and a storage engine, to act as a source of truth.
    ///
    /// The ``items`` will be loaded asynchronously in a background task.
    /// If you are not using this with @``Stored`` and need to show
    /// the contents of the Store right away, you have two options.
    ///
    /// - Move the ``Store`` initialization to an `async` context
    ///  so `init` returns only once items have been loaded.
    ///
    /// ```
    /// let store: Store<Item>
    ///
    /// init() async throws {
    ///     store = try await Store(...)
    ///     // Now the store will have `items` already loaded.
    ///     let items = await store.items
    /// }
    /// ```
    ///
    /// - Alternatively you can use the synchronous initializer
    /// and then await for items to load before accessing them.
    ///
    /// ```
    /// let store: Store<Item> = Store(...)
    ///
    /// func getItems() async -> [Item] {
    ///     try await store.itemsHaveLoaded()
    ///     return await store.items
    /// }
    /// ```
    ///
    /// - Parameters:
    ///   - storage: A `StorageEngine` to initialize a ``Store`` instance with.
    ///   - cacheIdentifier: A `KeyPath` from the `Item` pointing to a `String`, which the ``Store``
    ///   will use to create a unique identifier for the item when it's saved.
    public init(storage: StorageEngine, cacheIdentifier: KeyPath<Item, String>) {
        self.storageEngine = storage
        self.cacheIdentifier = cacheIdentifier

        // Begin loading items in the background.
        _ = self.loadStoreTask
    }

    /// Initializes a new ``Store`` for persisting items to a memory cache
    /// and a storage engine, to act as a source of truth, and await for the ``items`` to load.
    ///
    /// - Parameters:
    ///   - storage: A `StorageEngine` to initialize a ``Store`` instance with.
    ///   - cacheIdentifier: A `KeyPath` from the `Item` pointing to a `String`, which the ``Store``
    ///   will use to create a unique identifier for the item when it's saved.
    @MainActor
    public init(storage: StorageEngine, cacheIdentifier: KeyPath<Item, String>) async throws {
        self.storageEngine = storage
        self.cacheIdentifier = cacheIdentifier
        try await itemsHaveLoaded()
    }

    /// Awaits for ``items`` to be loaded.
    ///
    /// When initializing a ``Store`` in a non-async context, the items are loaded in a background task.
    /// This functions provides a way to `await` its completion before accessing the ``items``.
    public func itemsHaveLoaded() async throws {
        try await loadStoreTask.value
    }

    /// Adds an item to the store.
    ///
    /// When an item is inserted with the same `cacheIdentifier` as an item that already exists in the ``Store``
    /// the item being inserted will replace the item in the ``Store``. You can think of the ``Store`` as a bag
    /// of items, removing complexity when it comes to managing items, indices, and more,
    /// but it also means you need to choose well thought out and uniquely identifying `cacheIdentifier`s.
    ///
    /// - Parameters:
    ///   - item: The item you are adding to the ``Store``.
    /// - Returns: An ``Operation`` that can be used to add an item as part of a chain.
    @_disfavoredOverload
    @available(
        *, deprecated,
         renamed: "insert",
         message: "This method is functionally equivalent to `insert` and will be removed in a future release. After using Boutique in practice for a while I decided that insert was a more semantically correct name for this operation on a Store, if you'd like to learn more you can see the discussion here. https://github.com/mergesort/Boutique/discussions/36"
    )
    public func add(_ item: Item) async throws -> Operation {
        let operation = Operation(store: self)
        return try await operation.insert(item)
    }

    /// Inserts an item into the store.
    ///
    /// When an item is inserted with the same `cacheIdentifier` as an item that already exists in the ``Store``
    /// the item being inserted will replace the item in the ``Store``. You can think of the ``Store`` as a bag
    /// of items, removing complexity when it comes to managing items, indices, and more,
    /// but it also means you need to choose well thought out and uniquely identifying `cacheIdentifier`s.
    ///
    /// - Parameters:
    ///   - item: The item you are inserting into the ``Store``.
    /// - Returns: An ``Operation`` that can be used to insert an item as part of a chain.
    @_disfavoredOverload
    public func insert(_ item: Item) async throws -> Operation {
        let operation = Operation(store: self)
        return try await operation.insert(item)
    }

    /// Adds an item to the ``Store``.
    ///
    /// When an item is inserted with the same `cacheIdentifier` as an item that already exists in the ``Store``
    /// the item being inserted will replace the item in the ``Store``. You can think of the ``Store`` as a bag
    /// of items, removing complexity when it comes to managing items, indices, and more,
    /// but it also means you need to choose well thought out and uniquely identifying `cacheIdentifier`s.
    ///
    /// - Parameters:
    ///   - item: The item you are adding to the ``Store``.
    @available(
        *, deprecated,
         renamed: "insert",
         message: "This method is functionally equivalent to `insert` and will be removed in a future release. After using Boutique in practice for a while I decided that insert was a more semantically correct name for this operation on a Store, if you'd like to learn more you can see the discussion here. https://github.com/mergesort/Boutique/discussions/36"
    )
    public func add(_ item: Item) async throws {
        try await self.performInsert(item)
    }

    /// Inserts an item into the ``Store``.
    ///
    /// When an item is inserted with the same `cacheIdentifier` as an item that already exists in the ``Store``
    /// the item being inserted will replace the item in the ``Store``. You can think of the ``Store`` as a bag
    /// of items, removing complexity when it comes to managing items, indices, and more,
    /// but it also means you need to choose well thought out and uniquely identifying `cacheIdentifier`s.
    ///
    /// - Parameters:
    ///   - item: The item you are inserting into the ``Store``.
    public func insert(_ item: Item) async throws {
        try await self.performInsert(item)
    }

    /// Adds an array of items to the ``Store``.
    ///
    /// Prefer adding multiple items using this method instead of calling ``add(_:)-1ausm``
    /// multiple times to avoid making multiple separate dispatches to the `@MainActor`.
    ///
    /// - Parameters:
    ///   - items: The items to add to the store.
    /// - Returns: An ``Operation`` that can be used to add items as part of a chain.
    @_disfavoredOverload
    @available(
        *, deprecated,
        renamed: "insert",
        message: "This method is functionally equivalent to `insert` and will be removed in a future release. After using Boutique in practice for a while I decided that insert was a more semantically correct name for this operation on a Store, if you'd like to learn more you can see the discussion here. https://github.com/mergesort/Boutique/discussions/36"
    )
    public func add(_ items: [Item]) async throws -> Operation {
        let operation = Operation(store: self)
        return try await operation.insert(items)
    }

    /// Inserts an array of items into the ``Store``.
    ///
    /// Prefer inserting multiple items using this method instead of calling ``insert(_:)-7z2oe``
    /// multiple times to avoid making multiple separate dispatches to the `@MainActor`.
    ///
    /// - Parameters:
    ///   - items: The items to insert into the store.
    /// - Returns: An ``Operation`` that can be used to insert items as part of a chain.
    @_disfavoredOverload
    public func insert(_ items: [Item]) async throws -> Operation {
        let operation = Operation(store: self)
        return try await operation.insert(items)
    }

    /// Adds an array of items to the ``Store``.
    ///
    /// Prefer adding multiple items using this method instead of calling ``insert(_:)-7z2oe``
    /// multiple times to avoid making multiple separate dispatches to the `@MainActor`.
    ///
    /// - Parameters:
    ///   - items: The items to add to the store.
    @available(
        *, deprecated,
         renamed: "insert",
         message: "This method is functionally equivalent to `insert` and will be removed in a future release. After using Boutique in practice for a while I decided that insert was a more semantically correct name for this operation on a Store, if you'd like to learn more you can see the discussion here. https://github.com/mergesort/Boutique/discussions/36"
    )
    public func add(_ items: [Item]) async throws {
        try await self.performInsert(items)
    }

    /// Inserts an array of items into the ``Store``.
    ///
    /// Prefer inserting multiple items using this method instead of calling ``insert(_:)-3j9hw``
    /// multiple times to avoid making multiple separate dispatches to the `@MainActor`.
    ///
    /// - Parameters:
    ///   - items: The items to insert into the store.
    public func insert(_ items: [Item]) async throws {
        try await self.performInsert(items)
    }

    /// Removes an item from the ``Store``.
    ///
    /// - Parameter item: The item you are removing from the ``Store``.
    /// - Returns: An ``Operation`` that can be used to remove an item as part of a chain.
    @_disfavoredOverload
    public func remove(_ item: Item) async throws -> Operation {
        let operation = Operation(store: self)
        return try await operation.remove(item)
    }

    /// Removes an item from the ``Store``.
    /// - Parameter item: The item you are removing from the ``Store``.
    public func remove(_ item: Item) async throws {
        try await self.performRemove(item)
    }

    /// Removes a list of items from the ``Store``.
    ///
    /// Prefer removing multiple items using this method instead of calling ``remove(_:)-51ya6``
    /// multiple times to avoid making multiple separate dispatches to the `@MainActor`.
    /// - Parameter items: The items you are removing from the ``Store``.
    /// - Returns: An ``Operation`` that can be used to remove items as part of a chain.
    @_disfavoredOverload
    public func remove(_ items: [Item]) async throws -> Operation {
        let operation = Operation(store: self)
        return try await operation.remove(items)
    }

    /// Removes a list of items from the ``Store``.
    ///
    /// Prefer removing multiple items using this method instead of calling ``remove(_:)-5dwyv``
    /// multiple times to avoid making multiple separate dispatches to the `@MainActor`.
    /// - Parameter items: The items you are removing from the ``Store``.
    public func remove(_ items: [Item]) async throws {
        try await self.performRemove(items)
    }

    /// Removes all items from the store's memory cache and storage engine.
    ///
    /// A separate method you should use when removing all data rather than calling
    /// ``remove(_:)-1w3lx`` or ``remove(_:)-51ya6`` multiple times.
    /// This method handles removing all of the data in one operation rather than iterating over every item
    /// in the ``Store``, avoiding multiple dispatches to the `@MainActor`, with far better performance.
    /// - Returns: An ``Operation`` that can be used to remove items as part of a chain.
    @_disfavoredOverload
    public func removeAll() async throws -> Operation {
        let operation = Operation(store: self)
        return try await operation.removeAll()
    }

    /// Removes all items from the store's memory cache and storage engine.
    ///
    /// A separate method you should use when removing all data rather than calling
    /// ``remove(_:)-5dwyv`` or ``remove(_:)-3nzlq`` multiple times.
    /// This method handles removing all of the data in one operation rather than iterating over every item
    /// in the ``Store``, avoiding multiple dispatches to the `@MainActor`, with far better performance.
    public func removeAll() async throws {
        try await self.performRemoveAll()
    }

<<<<<<< HEAD
=======
    /// An `AsyncStream` that emits all changes for the `items` in a ``Store``, .
    ///
    /// This stream will emit an `initial` value when subscribed to, and will further emit
    /// any changes to the value with their associated operation when ``insert(_:)-3j9hw`` or ``remove(_:)-51ya6``, or ``removeAll()-1xc24`` are called.
    /// 
    /// The `StoreEvent` contains both the operation type (.initialized, .loaded, .insert, or .remove) and the items affected by the operation.
    /// This allows for more granular observation of changes to the Store compared to simply observing the items array.
    /// 
    /// ```swift
    /// func monitorStoreEvents() async {
    ///     for await event in store.events {
    ///         switch event.operation {
    ///         case .initialized:
    ///             print("Store has initialized")
    ///         case .loaded:
    ///             print("Store has loaded with items", event.items)
    ///         case .insert:
    ///             print("Store inserted items", event.items)
    ///         case .remove:
    ///             print("Store removed items", event.items)
    ///         }
    ///     }
    /// }
    /// ```
    public var events: AsyncStream<StoreEvent<Item>> {
        self.valueSubject.values
    }

>>>>>>> f6a692d1
    /// A `Task` that will kick off loading items into the ``Store``.
    private lazy var loadStoreTask: Task<Void, Error> = Task { @MainActor in
        do {
            self.items = try await self.storageEngine.readAllData()
                .map({ try JSONCoders.decoder.decode(Item.self, from: $0) })
        } catch {
            self.items = []
            throw error
        }
    }
}

#if DEBUG
public extension Store {
    /// A ``Store`` to be used for SwiftUI Previews and only SwiftUI Previews!
    ///
    /// This version of a ``Store`` allows you to pass in the ``items`` you would like to render
    /// in a SwiftUI Preview. It will create a a ``Store`` that **only** holds items in memory
    /// so it should not be used in production, nor will it compile for Release builds.
    ///
    /// - Parameters:
    ///   - items: The items that the ``Store`` will be initialized with.
    ///   - cacheIdentifier: A `KeyPath` from the `Item` pointing to a `String`, which the ``Store``
    ///   will use to create a unique identifier for the item when it's saved.
    /// - Returns: A ``Store`` that populates items in memory so you can pass a ``Store`` to @``Stored`` in SwiftUI Previews.
    static func previewStore(items: [Item], cacheIdentifier: KeyPath<Item, String>) -> Store<Item> {
        let store = Store(
            storage: SQLiteStorageEngine(directory: .temporary(appendingPath: "Previews"))!, // No files are written to disk
            cacheIdentifier: cacheIdentifier
        )

        Task.detached { @MainActor in
            store.items = items
        }

        return store
    }
    
    /// A ``Store`` to be used for SwiftUI Previews and only SwiftUI Previews!
    ///
    /// This version of a ``Store`` allows you to pass in the ``items`` you would like to render
    /// in a SwiftUI Preview. It will create a a ``Store`` that **only** holds items in memory
    /// so it should not be used in production, nor will it compile for Release builds.
    ///
    /// This function eschews providing a `cacheIdentifier` when our `Item` conforms to `Identifiable`
    /// with an `id` that is a `String`. While it's not required for your `Item` to conform to `Identifiable`,
    /// many SwiftUI-related objects do so this initializer provides a nice convenience.
    ///
    /// - Parameters:
    ///   - items: The items that the ``Store`` will be initialized with.
    /// - Returns: A ``Store`` that populates items in memory so you can pass a ``Store`` to @``Stored`` in SwiftUI Previews.
    static func previewStore(items: [Item]) -> Store<Item> where Item: Identifiable, Item.ID == String {
        previewStore(items: items, cacheIdentifier: \.id)
    }
    
    /// A ``Store`` to be used for SwiftUI Previews and only SwiftUI Previews!
    ///
    /// This version of a ``Store`` allows you to pass in the ``items`` you would like to render
    /// in a SwiftUI Preview. It will create a a ``Store`` that **only** holds items in memory
    /// so it should not be used in production, nor will it compile for Release builds.
    ///
    /// This function eschews providing a `cacheIdentifier` when our `Item` conforms to `Identifiable`
    /// with an `id` that is a `UUID`. While it's not required for your `Item` to conform to `Identifiable`,
    /// many SwiftUI-related objects do so this initializer provides a nice convenience.
    ///
    /// - Parameters:
    ///   - items: The items that the ``Store`` will be initialized with.
    /// - Returns: A ``Store`` that populates items in memory so you can pass a ``Store`` to @``Stored`` in SwiftUI Previews.
    static func previewStore(items: [Item]) -> Store<Item> where Item: Identifiable, Item.ID == UUID {
        previewStore(items: items, cacheIdentifier: \.id.uuidString)
    }
}
#endif

// Internal versions of the `insert`, `remove`, and `removeAll` function code paths so we can avoid duplicating code.
internal extension Store {
    func performInsert(_ item: Item, firstRemovingExistingItems existingItemsStrategy: ItemRemovalStrategy<Item>? = nil) async throws {
        var currentItems = await self.items

        if let strategy = existingItemsStrategy {
            var removedItems = currentItems
            try await self.removeItemsFromStorageEngine(&removedItems, withStrategy: strategy)
            // If we remove this one it will error
            self.removeItemsFromMemory(&currentItems, withStrategy: strategy, identifier: cacheIdentifier)
        }

        // Take the current items array and turn it into an OrderedDictionary.
        let identifier = item[keyPath: self.cacheIdentifier]
        let currentItemsKeys = currentItems.map({ $0[keyPath: self.cacheIdentifier] })
        var currentValuesDictionary = OrderedDictionary<String, Item>(uniqueKeys: currentItemsKeys, values: currentItems)
        currentValuesDictionary[identifier] = item

        // We persist only the newly added items, rather than rewriting all of the items
        try await self.persistItem(item)

        await MainActor.run { [currentValuesDictionary] in
            self.items = Array(currentValuesDictionary.values)
        }
    }

    func performInsert(_ items: [Item], firstRemovingExistingItems existingItemsStrategy: ItemRemovalStrategy<Item>? = nil) async throws {
        var currentItems = await self.items

        if let strategy = existingItemsStrategy {
            // Remove items from disk and memory based on the cache invalidation strategy
            var removedItems = currentItems
            try await self.removeItemsFromStorageEngine(&removedItems, withStrategy: strategy)
            // This one is fine to remove... but why?
            // Is it the way we construct the items in the ordered dictionary?
            // If so should the two just use the same approach — perhaps sharing all the same code except for the last call to `persistItem` vs. `persistItems`?
            self.removeItemsFromMemory(&currentItems, withStrategy: strategy, identifier: cacheIdentifier)
        }

        var insertedItemsDictionary = OrderedDictionary<String, Item>()

        // Deduplicate items passed into `insert(items:)` by taking advantage
        // of the fact that an OrderedDictionary can't have duplicate keys.
        for item in items {
            let identifier = item[keyPath: self.cacheIdentifier]
            insertedItemsDictionary[identifier] = item
        }

        // Take the current items array and turn it into an OrderedDictionary.
        let currentItemsKeys = currentItems.map({ $0[keyPath: self.cacheIdentifier] })
        var currentValuesDictionary = OrderedDictionary<String, Item>(uniqueKeys: currentItemsKeys, values: currentItems)

        // Add the new items into the dictionary representation of our items.
        for item in insertedItemsDictionary {
            let identifier = item.value[keyPath: self.cacheIdentifier]
            currentValuesDictionary[identifier] = item.value
        }

        // We persist only the newly added items, rather than rewriting all of the items
        try await self.persistItems(Array(insertedItemsDictionary.values))

        await MainActor.run { [currentValuesDictionary] in
            self.items = Array(currentValuesDictionary.values)
        }
    }

    func performRemove(_ item: Item) async throws {
        try await self.removePersistedItem(item)

        let cacheKeyString = item[keyPath: self.cacheIdentifier]
        let itemKeys = Set([cacheKeyString])

        await MainActor.run {
            self.items.removeAll(where: { item in
                itemKeys.contains(item[keyPath: self.cacheIdentifier])
            })
        }
    }

    func performRemove(_ items: [Item]) async throws {
        let itemKeys = Set(items.map({ $0[keyPath: self.cacheIdentifier] }))

        try await self.removePersistedItems(items: items)

        await MainActor.run {
            self.items.removeAll(where: { item in
                itemKeys.contains(item[keyPath: self.cacheIdentifier])
            })
        }
    }

    func performRemoveAll() async throws {
        try await self.storageEngine.removeAllData()

        await MainActor.run {
            self.items = []
        }
    }
}

private extension Store {
    func persistItem(_ item: Item) async throws {
        let cacheKey = CacheKey(item[keyPath: self.cacheIdentifier])

        try await self.storageEngine.write(try JSONCoders.encoder.encode(item), key: cacheKey)
    }

    func persistItems(_ items: [Item]) async throws {
        let itemKeys = items.map({ CacheKey($0[keyPath: self.cacheIdentifier]) })

        let dataAndKeys = try zip(itemKeys, items)
            .map({ (key: $0, data: try JSONCoders.encoder.encode($1)) })

        try await self.storageEngine.write(dataAndKeys)
    }

    func removePersistedItem(_ item: Item) async throws {
        let cacheKey = CacheKey(item[keyPath: self.cacheIdentifier])
        try await self.storageEngine.remove(key: cacheKey)
    }

    func removePersistedItems(items: [Item]) async throws {
        let itemKeys = items.map({ CacheKey($0[keyPath: self.cacheIdentifier]) })
        try await self.storageEngine.remove(keys: itemKeys)
    }

    func removeItemsFromStorageEngine(_ items: inout [Item], withStrategy strategy: ItemRemovalStrategy<Item>) async throws {
        let itemsToRemove = strategy.removedItems(items)

        // If we're using the `.removeNone` strategy then there are no items to invalidate and we can return early
        guard itemsToRemove.count != 0 else { return }

        let itemKeys = itemsToRemove.map({ CacheKey(verbatim: $0[keyPath: self.cacheIdentifier]) })

        if itemKeys.count == 1 {
            try await self.storageEngine.remove(key: itemKeys[0])
        } else {
            try await self.storageEngine.remove(keys: itemKeys)
        }
    }

    func removeItemsFromMemory(_ items: inout [Item], withStrategy strategy: ItemRemovalStrategy<Item>, identifier: KeyPath<Item, String>) {
        let itemsToRemove = strategy.removedItems(items)

        items = items.filter { item in
            !itemsToRemove.contains(where: {
                $0[keyPath: identifier] == item[keyPath: identifier]
            }
        )}
    }
}<|MERGE_RESOLUTION|>--- conflicted
+++ resolved
@@ -1,12 +1,17 @@
 @_exported import Bodega
 import OrderedCollections
 import Foundation
+import Observation
 
 /// A fancy persistence layer.
 ///
 /// A ``Store`` for your app which provides you a dual-layered data architecture with a very simple API.
-/// The ``Store`` exposes a `@Published` property for your data, which allows you to read it's data synchronously
-/// using `store.items`, or subscribe to `store.$items` reactively for real-time changes and updates.
+///
+/// The ``Store`` exposes an array of items, which you can reference simply by calling `store.items`.
+///
+/// Because ``Store`` implements the `@Observable` macro, you can also observe and respond to changes reactively, for example in an `.onChange` handler.
+///
+/// The ``Store`` also exposes an `AsyncStream` through the `values` property, which allows you to observe changes to the items in your ``Store`` with a `for await` loop.
 ///
 /// Under the hood the ``Store`` is doing the work of saving all changes to a persistence layer
 /// when you insert or remove items, which allows you to build an offline-first app
@@ -15,7 +20,7 @@
 /// **How The Store Works**
 ///
 /// A ``Store`` is a higher level abstraction than Bodega's `ObjectStorage`, containing and leveraging
-/// an in-memory store, the ``items`` array, and a `StorageEngine` for it's persistence layer.
+/// an in-memory store, the `items` array, and a `StorageEngine` for it's persistence layer.
 ///
 /// The `StorageEngine` you initialize a ``Store`` with (such as `DiskStorageEngine` or `SQLiteStorageEngine`)
 /// will be where items are stored permanently. If you do not provide a `StorageEngine` parameter
@@ -43,7 +48,11 @@
 /// a stable and unique `cacheIdentifier` is to conform to `Identifiable` and point to `\.id`.
 /// That is *not* required though, and you are free to use any `String` property on your `Item`
 /// or even a type which can be converted into a `String` such as `\.url.path`.
-public final class Store<Item: Codable & Sendable>: ObservableObject {
+@MainActor
+@Observable
+public final class Store<Item: StorableItem> {
+    private let valueSubject: AsyncValueSubject<StoreEvent<Item>>
+
     private let storageEngine: StorageEngine
     private let cacheIdentifier: KeyPath<Item, String>
 
@@ -52,7 +61,7 @@
     /// The user can read the state of ``items`` at any time
     /// or subscribe to it however they wish, but you desire making modifications to ``items``
     /// you must use ``insert(_:)-7z2oe``, ``remove(_:)-3nzlq``, or ``removeAll()-9zfmy``.
-    @MainActor @Published public private(set) var items: [Item] = []
+    public private(set) var items: [Item] = []
 
     /// Initializes a new ``Store`` for persisting items to a memory cache
     /// and a storage engine, to act as a source of truth.
@@ -93,6 +102,7 @@
     public init(storage: StorageEngine, cacheIdentifier: KeyPath<Item, String>) {
         self.storageEngine = storage
         self.cacheIdentifier = cacheIdentifier
+        self.valueSubject = AsyncValueSubject(.initial)
 
         // Begin loading items in the background.
         _ = self.loadStoreTask
@@ -105,11 +115,12 @@
     ///   - storage: A `StorageEngine` to initialize a ``Store`` instance with.
     ///   - cacheIdentifier: A `KeyPath` from the `Item` pointing to a `String`, which the ``Store``
     ///   will use to create a unique identifier for the item when it's saved.
-    @MainActor
     public init(storage: StorageEngine, cacheIdentifier: KeyPath<Item, String>) async throws {
         self.storageEngine = storage
         self.cacheIdentifier = cacheIdentifier
-        try await itemsHaveLoaded()
+        self.valueSubject = AsyncValueSubject(.initial)
+
+        try await self.itemsHaveLoaded()
     }
 
     /// Awaits for ``items`` to be loaded.
@@ -118,27 +129,6 @@
     /// This functions provides a way to `await` its completion before accessing the ``items``.
     public func itemsHaveLoaded() async throws {
         try await loadStoreTask.value
-    }
-
-    /// Adds an item to the store.
-    ///
-    /// When an item is inserted with the same `cacheIdentifier` as an item that already exists in the ``Store``
-    /// the item being inserted will replace the item in the ``Store``. You can think of the ``Store`` as a bag
-    /// of items, removing complexity when it comes to managing items, indices, and more,
-    /// but it also means you need to choose well thought out and uniquely identifying `cacheIdentifier`s.
-    ///
-    /// - Parameters:
-    ///   - item: The item you are adding to the ``Store``.
-    /// - Returns: An ``Operation`` that can be used to add an item as part of a chain.
-    @_disfavoredOverload
-    @available(
-        *, deprecated,
-         renamed: "insert",
-         message: "This method is functionally equivalent to `insert` and will be removed in a future release. After using Boutique in practice for a while I decided that insert was a more semantically correct name for this operation on a Store, if you'd like to learn more you can see the discussion here. https://github.com/mergesort/Boutique/discussions/36"
-    )
-    public func add(_ item: Item) async throws -> Operation {
-        let operation = Operation(store: self)
-        return try await operation.insert(item)
     }
 
     /// Inserts an item into the store.
@@ -157,7 +147,7 @@
         return try await operation.insert(item)
     }
 
-    /// Adds an item to the ``Store``.
+    /// Inserts an item into the ``Store``.
     ///
     /// When an item is inserted with the same `cacheIdentifier` as an item that already exists in the ``Store``
     /// the item being inserted will replace the item in the ``Store``. You can think of the ``Store`` as a bag
@@ -165,46 +155,9 @@
     /// but it also means you need to choose well thought out and uniquely identifying `cacheIdentifier`s.
     ///
     /// - Parameters:
-    ///   - item: The item you are adding to the ``Store``.
-    @available(
-        *, deprecated,
-         renamed: "insert",
-         message: "This method is functionally equivalent to `insert` and will be removed in a future release. After using Boutique in practice for a while I decided that insert was a more semantically correct name for this operation on a Store, if you'd like to learn more you can see the discussion here. https://github.com/mergesort/Boutique/discussions/36"
-    )
-    public func add(_ item: Item) async throws {
-        try await self.performInsert(item)
-    }
-
-    /// Inserts an item into the ``Store``.
-    ///
-    /// When an item is inserted with the same `cacheIdentifier` as an item that already exists in the ``Store``
-    /// the item being inserted will replace the item in the ``Store``. You can think of the ``Store`` as a bag
-    /// of items, removing complexity when it comes to managing items, indices, and more,
-    /// but it also means you need to choose well thought out and uniquely identifying `cacheIdentifier`s.
-    ///
-    /// - Parameters:
     ///   - item: The item you are inserting into the ``Store``.
     public func insert(_ item: Item) async throws {
         try await self.performInsert(item)
-    }
-
-    /// Adds an array of items to the ``Store``.
-    ///
-    /// Prefer adding multiple items using this method instead of calling ``add(_:)-1ausm``
-    /// multiple times to avoid making multiple separate dispatches to the `@MainActor`.
-    ///
-    /// - Parameters:
-    ///   - items: The items to add to the store.
-    /// - Returns: An ``Operation`` that can be used to add items as part of a chain.
-    @_disfavoredOverload
-    @available(
-        *, deprecated,
-        renamed: "insert",
-        message: "This method is functionally equivalent to `insert` and will be removed in a future release. After using Boutique in practice for a while I decided that insert was a more semantically correct name for this operation on a Store, if you'd like to learn more you can see the discussion here. https://github.com/mergesort/Boutique/discussions/36"
-    )
-    public func add(_ items: [Item]) async throws -> Operation {
-        let operation = Operation(store: self)
-        return try await operation.insert(items)
     }
 
     /// Inserts an array of items into the ``Store``.
@@ -219,22 +172,6 @@
     public func insert(_ items: [Item]) async throws -> Operation {
         let operation = Operation(store: self)
         return try await operation.insert(items)
-    }
-
-    /// Adds an array of items to the ``Store``.
-    ///
-    /// Prefer adding multiple items using this method instead of calling ``insert(_:)-7z2oe``
-    /// multiple times to avoid making multiple separate dispatches to the `@MainActor`.
-    ///
-    /// - Parameters:
-    ///   - items: The items to add to the store.
-    @available(
-        *, deprecated,
-         renamed: "insert",
-         message: "This method is functionally equivalent to `insert` and will be removed in a future release. After using Boutique in practice for a while I decided that insert was a more semantically correct name for this operation on a Store, if you'd like to learn more you can see the discussion here. https://github.com/mergesort/Boutique/discussions/36"
-    )
-    public func add(_ items: [Item]) async throws {
-        try await self.performInsert(items)
     }
 
     /// Inserts an array of items into the ``Store``.
@@ -308,8 +245,6 @@
         try await self.performRemoveAll()
     }
 
-<<<<<<< HEAD
-=======
     /// An `AsyncStream` that emits all changes for the `items` in a ``Store``, .
     ///
     /// This stream will emit an `initial` value when subscribed to, and will further emit
@@ -338,8 +273,8 @@
         self.valueSubject.values
     }
 
->>>>>>> f6a692d1
     /// A `Task` that will kick off loading items into the ``Store``.
+    @ObservationIgnored
     private lazy var loadStoreTask: Task<Void, Error> = Task { @MainActor in
         do {
             self.items = try await self.storageEngine.readAllData()
@@ -348,6 +283,8 @@
             self.items = []
             throw error
         }
+
+        self.valueSubject.send(.loaded(self.items))
     }
 }
 
@@ -364,19 +301,18 @@
     ///   - cacheIdentifier: A `KeyPath` from the `Item` pointing to a `String`, which the ``Store``
     ///   will use to create a unique identifier for the item when it's saved.
     /// - Returns: A ``Store`` that populates items in memory so you can pass a ``Store`` to @``Stored`` in SwiftUI Previews.
+    @MainActor
     static func previewStore(items: [Item], cacheIdentifier: KeyPath<Item, String>) -> Store<Item> {
         let store = Store(
             storage: SQLiteStorageEngine(directory: .temporary(appendingPath: "Previews"))!, // No files are written to disk
             cacheIdentifier: cacheIdentifier
         )
 
-        Task.detached { @MainActor in
-            store.items = items
-        }
+        store.items = items
 
         return store
     }
-    
+
     /// A ``Store`` to be used for SwiftUI Previews and only SwiftUI Previews!
     ///
     /// This version of a ``Store`` allows you to pass in the ``items`` you would like to render
@@ -393,7 +329,7 @@
     static func previewStore(items: [Item]) -> Store<Item> where Item: Identifiable, Item.ID == String {
         previewStore(items: items, cacheIdentifier: \.id)
     }
-    
+
     /// A ``Store`` to be used for SwiftUI Previews and only SwiftUI Previews!
     ///
     /// This version of a ``Store`` allows you to pass in the ``items`` you would like to render
@@ -416,10 +352,10 @@
 // Internal versions of the `insert`, `remove`, and `removeAll` function code paths so we can avoid duplicating code.
 internal extension Store {
     func performInsert(_ item: Item, firstRemovingExistingItems existingItemsStrategy: ItemRemovalStrategy<Item>? = nil) async throws {
-        var currentItems = await self.items
+        var currentItems = self.items
 
         if let strategy = existingItemsStrategy {
-            var removedItems = currentItems
+            var removedItems = [item]
             try await self.removeItemsFromStorageEngine(&removedItems, withStrategy: strategy)
             // If we remove this one it will error
             self.removeItemsFromMemory(&currentItems, withStrategy: strategy, identifier: cacheIdentifier)
@@ -434,17 +370,17 @@
         // We persist only the newly added items, rather than rewriting all of the items
         try await self.persistItem(item)
 
-        await MainActor.run { [currentValuesDictionary] in
-            self.items = Array(currentValuesDictionary.values)
-        }
+        self.items = Array(currentValuesDictionary.values)
+
+        self.valueSubject.send(.insert([item]))
     }
 
     func performInsert(_ items: [Item], firstRemovingExistingItems existingItemsStrategy: ItemRemovalStrategy<Item>? = nil) async throws {
-        var currentItems = await self.items
+        var currentItems = self.items
 
         if let strategy = existingItemsStrategy {
             // Remove items from disk and memory based on the cache invalidation strategy
-            var removedItems = currentItems
+            var removedItems = items
             try await self.removeItemsFromStorageEngine(&removedItems, withStrategy: strategy)
             // This one is fine to remove... but why?
             // Is it the way we construct the items in the ordered dictionary?
@@ -472,11 +408,12 @@
         }
 
         // We persist only the newly added items, rather than rewriting all of the items
-        try await self.persistItems(Array(insertedItemsDictionary.values))
-
-        await MainActor.run { [currentValuesDictionary] in
-            self.items = Array(currentValuesDictionary.values)
-        }
+        let insertedItems = Array(insertedItemsDictionary.values)
+        try await self.persistItems(insertedItems)
+
+        self.items = Array(currentValuesDictionary.values)
+
+        self.valueSubject.send(.insert(insertedItems))
     }
 
     func performRemove(_ item: Item) async throws {
@@ -485,11 +422,11 @@
         let cacheKeyString = item[keyPath: self.cacheIdentifier]
         let itemKeys = Set([cacheKeyString])
 
-        await MainActor.run {
-            self.items.removeAll(where: { item in
-                itemKeys.contains(item[keyPath: self.cacheIdentifier])
-            })
-        }
+        self.items.removeAll(where: { item in
+            itemKeys.contains(item[keyPath: self.cacheIdentifier])
+        })
+
+        self.valueSubject.send(.remove([item]))
     }
 
     func performRemove(_ items: [Item]) async throws {
@@ -497,19 +434,21 @@
 
         try await self.removePersistedItems(items: items)
 
-        await MainActor.run {
-            self.items.removeAll(where: { item in
-                itemKeys.contains(item[keyPath: self.cacheIdentifier])
-            })
-        }
+        self.items.removeAll(where: { item in
+            itemKeys.contains(item[keyPath: self.cacheIdentifier])
+        })
+
+        self.valueSubject.send(.remove(items))
     }
 
     func performRemoveAll() async throws {
+        let currentItems = self.items
+
         try await self.storageEngine.removeAllData()
 
-        await MainActor.run {
-            self.items = []
-        }
+        self.items = []
+
+        self.valueSubject.send(.remove(currentItems))
     }
 }
 
